--- conflicted
+++ resolved
@@ -83,14 +83,7 @@
 -endif.
 
 -export([initial_state/0]).
-<<<<<<< HEAD
--export([
-            prop_seq/0 %,
-            % prop_par/0
-        ]).
-=======
 -export([prop_seq/0]).
->>>>>>> f457a2a4
 -export([work/2, finish_work/1, crash/1, get_element/2, get_status/1]).
 -export([new_resource_command/1,
          new_resource_pre/1, new_resource_next/3, new_resource_post/3]).
@@ -476,37 +469,6 @@
     aggregate(command_names(Cmds),
     pretty_commands(?MODULE, Cmds, HSR,
       R == ok))
-<<<<<<< HEAD
-  end))).
-
-% prop_par() ->
-%   ?FORALL(Cmds, parallel_commands(?MODULE),
-%   ?TIMEOUT(?TIMEOUT,
-%   % ?SOMETIMES(4,
-%   begin
-%     cleanup(),
-%     HSR={SeqH, ParH, R} = run_parallel_commands(?MODULE, Cmds),
-%     kill_all_pids({SeqH, ParH}),
-%     aggregate(command_names(Cmds),
-%     pretty_commands(?MODULE, Cmds, HSR,
-%       R == ok))
-%   end)).
-
--ifdef(PULSE).
-prop_pulse() ->
-  ?SETUP(fun() -> N = erlang:system_flag(schedulers_online, 1),
-                  fun() -> erlang:system_flag(schedulers_online, N) end end,
-  ?FORALL(Cmds, parallel_commands(?MODULE),
-  ?PULSE(HSR={_, _, R},
-    begin
-      cleanup(),
-      run_parallel_commands(?MODULE, Cmds)
-    end,
-    aggregate(command_names(Cmds),
-    pretty_commands(?MODULE, Cmds, HSR,
-      R == ok))))).
--endif.
-=======
   end))))).
 
 %% Because these tests try to wait for quiescence after each
@@ -539,7 +501,6 @@
 %%     pretty_commands(?MODULE, Cmds, HSR,
 %%       R == ok))))).
 %% -endif.
->>>>>>> f457a2a4
 
 kill_all_pids(Pid) when is_pid(Pid) -> exit(Pid, kill);
 kill_all_pids([H|T])                -> kill_all_pids(H), kill_all_pids(T);
